#!/usr/bin/python

# from psychopy import core, data, logging, sound
from pyoperant.tricks import base
from pyoperant

class TwoAltChoiceExp(base.BaseExp):
    """docstring for Experiment"""
    def _run__init__(self,summaryDAT, *args, **kwargs):
        super(Experiment,  self).__init__(self, *args, **kwargs)

        # assign stim files full names
        for name, filename in self.parameters['stims'].items():
            filename_full = os.path.join(self.parameters['stim_path'], filename)
            self.parameters['stims'][name] = filename_full

        self.req_panel_attr.append(['speaker',
                                    'left',
                                    'center',
                                    'right',
                                    'reward',
                                    'punish',
                                    ])

        # configure csv file for data
        self.fields_to_save = ['session',
                               'index',
                               'type_',
                               'stimulus',
                               'class_',
                               'response',
                               'correct',
                               'rt',
                               'reward',
                               'timeout',
                               'time',
                               ]

        self.trials = []
        self.session_id = 0

        self.data_csv = os.path.join(self.parameters['subject_path'], 
                                     self.parameters['subject_id']+'_trialdata_'+self.exp_timestamp+'.csv')

        if 'reinforcement' in self.parameters.keys():
            reinf = self.parameters['reinforcement']
            if reinf['schedule'] == 'variable_ratio':
                self.reinf_sched = reinf.VariableRatioSchedule(ratio=reinf['ratio'])
            elif reinf['schedule'] == 'fixed_ratio':
                self.reinf_sched = reinf.FixedRatioSchedule(ratio=reinf['ratio'])
            else:
                self.reinf_sched = reinf.ContinuousReinforcement()

        else:
            self.reinf_sched = reinf.ContinuousReinforcement()

    def make_data_csv(self):
        with open(self.data_csv, 'wb') as data_fh:
            trialWriter = csv.writer(data_fh)
            trialWriter.writerow(self.fields_to_save)

    ## session flow
    def check_session_schedule(self):
        return not self.check_light_schedule()

    def session_pre(self):
        self.trials = []
        self.session_id += 1

        self.class_assoc = {}
        for class_, class_params in self.parameters['classes'].items():
            try:
                self.class_assoc[class_] = getattr(self.panel,class_params['component'])
            except KeyError:
                pass

        return 'main'

    def session_main(self):
        try:
            self._run_trial()
            return 'main'
        except utils.GoodNite:
            return 'post'

    ## trial flow
    def new_trial(self):
        '''create a new trial and append it to the trial list'''
        do_correction = False
        if self.trials:
            last_trial = self.trials[-1]
            index = last_trial.index+1
            if self.parameters['correction_trials'] and last_trial.response and (last_trial.correct==False):
                do_correction = True
        else:
            last_trial = None
            index = 0
                    
        if do_correction:
            trial = Trial(tr_type='correction',
                          index=index,
                          tr_class=last_trial.tr_class)
            for ev in last_trial.events:
                if ev.label is 'wav':
                    trial.events.append(ev[:])
                    trial.stimulus_event = correction.events[-1]
                    trial.stimulus = trial.stimulus_event.name
                elif ev.label is 'motif':
                    correction.events.append(ev[:])
            self.log.debug("correction trial: class is %s" % trial.tr_class)
        else:
            trial = Trial(index=index)
            trial.tr_class = random.choice(self.models.keys())
            trial_stim, trial_motifs = self.get_stimuli(trial['class'])
            trial.events.append(trial_stim)
            trial.stim_event = trial.events[-1]
            trial.stimulus = trial.stim_event.name
            for mot in trial_motifs:
                trial.events.append(mot)

        self.trials.append(trial)
        self.this_trial = self.trials[-1]
        self.this_trial_index = selfz.trials.index(self.this_trial)
        self.log.debug("trial %i: %s, %s" % (trial['index'],trial['type'],trial['class']))

        return True

    def get_stimuli(self,trial_class):
        # TODO: default stimulus selection
        pass

    def analyze_trial(self,trial_class):
        # TODO: calculate reaction times
        pass

    def save_trial(self,trial):
        '''write trial results to CSV'''

        trial_dict = {}
        for field in self.fields_to_save:
            try:
                trial_dict[field] = getattr(trial,field)
            except AttributeError:
                try:
                    trial_dict[field] = trial.annotations[field]
                except KeyError:
                    trial_dict[field] = None


        with open(self.data_csv,'ab') as data_fh:
            trialWriter = csv.DictWriter(data_fh,fieldnames=self.fields_to_save,extrasaction='ignore')
            trialWriter.writerow(trial_dict)

    def trial_pre(self):
        ''' this is where we initialize a trial'''
        # make sure lights are on at the beginning of each trial, prep for trial

        self.new_trial()

        self.this_trial = self.trials[-1]
        min_epoch = self.this_trial.events[self.strlen_min-1]
        self.this_trial.annotate(min_epoch=min_epoch)
        self.this_trial.annotate(min_wait=min_epoch.time+min_epoch.duration)
        stim = trial.events[]
        max_wait = trial_stim.duration + self.parameters['response_win']
        self.this_trial.annotate(max_wait=max_wait)
        return 'main'

    def trial_main(self):
        self._run_stimulus()
        self._run_response()
        self._run_consequence()
        return 'post'

    def trial_post(self):
        '''things to do at the end of a trial'''

        self.analyze_trial()
        self.save_trial(self.this_trial)
        self.write_summary()
        utils.wait(self.intertrial_min)
        return None

    def _run_trial(self):
<<<<<<< HEAD
        utils.run_state_machine(start_in='pre',
                                error_state='post',
                                error_callback=log_error_callback,
                                pre=self.trial_pre,
                                main=self.trial_main,
                                post=self.trial_post)
=======
        try: 
            utils.run_state_machine(start_in='pre',
                                    pre=self.trial_pre,
                                    main=self.trial_main,
                                    post=self.trial_post)

        except InterfaceError, ComponentError as err:
            self.log.critical(str(err))
            self.trial_post()
>>>>>>> 008e30ea

    ## stimulus flow
    def stimulus_pre(self):
        # wait for bird to peck
        self.log.debug('waiting for peck...')
        self.panel.center.on()
        self.this_trial.time = panel.center.poll()
        self.panel.center.off()

        # record trial initiation
        self.summary['trials'] += 1
        self.summary['last_trial_time'] = self.this_trial.time.ctime()
        self.log.info("trial started at %s" % self.this_trial.time.ctime())
        return 'main'

    def stimulus_main(self):
        ## 1. play stimulus
        stim_start = dt.datetime.now()
        self.this_trial.stimulus_event.time = (stim_start - self.this_trial.time).total_seconds()
        self.wave_stream = panel.speaker.play_wav(trial.stimulus_event.file_origin)
        return 'post'

    def stimulus_post(self):
        utils.wait(self.this_trial.annotations['min_wait'])
        return None

    def _run_stimulus(self):
        utils.run_state_machine(start_in='pre',
                                error_callback=log_error_callback,
                                pre=self.stimulus_pre,
                                main=self.stimulus_main,
                                post=self.stimulus_post)

    #response flow
    def response_pre(self):
        self.panel.left.on()
        self.panel.right.on()
        return 'main'

    def response_main(self):

        while True:
            elapsed_time = (dt.datetime.now() - stim_start).total_seconds()
            if elapsed_time > self.max_wait:
                self.this_trial.response = 'none'
                break
            for class_, port in self.class_assoc.items():
                if port.status():
                    trial.rt = trial.time + elapsed_time
                    wave_stream.close()
                    trial.response = class_
                    self.summary['responses'] += 1
                    break

        return 'post'

    def response_post(self):
        self.panel.left.off()
        self.panel.right.off()
        return None

    def response(self):
        utils.run_state_machine(start_in='pre',
                                error_callback=log_error_callback,
                                pre=self.response_pre,
                                main=self.response_main,
                                post=self.response_post)

    ## consequence flow
    def consequence_pre(self):
        return 'main'

    def consequence_main(self):
        # correct trial
        if self.this_trial.response is self.this_trial.tr_class:
            self.this_trial.correct = True
            
            if self.parameters['reinforcement']['secondary']:
                secondary_reinf_event = self.secondary_reinforcement()
                self.this_trial.events.append(secondary_reinf_event)

            if self.trial.type == 'correction':
                pass
            elif self.reinf_sched.consequate(trial=self.this_trial):
                self._run_reward() # provide a reward
        # no response
        elif self.trial.response is 'none':
            pass

        # incorrect trial
        else:
            self.this_trial.correct = False
            if self.reinf_sched.consequate(trial=self.this_trial):
                self._run_punish()
        return 'post'

    def consequence_post(self):
        self.this_trial.duration = (dt.datetime.now() - self.this_trial.time).total_seconds()
        return None

    def _run_consequence(self):
        utils.run_state_machine(start_in='pre',
                                error_callback=log_error_callback,
                                pre=self.consequence_pre,
                                main=self.consequence_main,
                                post=self.consequence_post)


    def secondary_reinforcement(self,value=1.0):
        return self.panel.center.flash(dur=value)

    ## reward flow
    def reward_pre(self):
        self.summary['feeds'] += 1
        return 'main'

    def reward_main(self):
        try:
            value = self.parameters[self.this_trial.class_]['reward_value']
            reward_event = self.panel.reward(value=value)
            self.this_trial.reward = True
            ## TODO: make rewards into events
            # self.this_trial.events.append(reward_event)

        # but catch the reward errors

        ## note: this is quite specific to the Gentner Lab. consider
        ## ways to abstract this
        except components.HopperAlreadyUpError as err:
            self.this_trial.reward = True
            self.summary['hopper_already_up'] += 1
            self.log.warning("hopper already up on panel %s" % str(err))
            utils.wait(self.parameters[self.this_trial.class_]['reward_value'])
            self.panel.reset()

        except components.HopperWontComeUpError as err:
            self.this_trial.reward = 'error'
            self.summary['hopper_failures'] += 1
            self.log.error("hopper didn't come up on panel %s" % str(err))
            utils.wait(self.parameters[self.this_trial.class_]['reward_value'])
            self.panel.reset()

        # except components.ResponseDuringFeedError as err:
        #     trial['reward'] = 'Error'
        #     self.summary['responses_during_reward'] += 1
        #     self.log.error("response during reward on panel %s" % str(err))
        #     utils.wait(self.reward_dur[trial['class']])
        #     self.panel.reset()

        except components.HopperWontDropError as err:
            self.this_trial.reward = 'error'
            self.summary['hopper_wont_go_down'] += 1
            self.log.warning("hopper didn't go down on panel %s" % str(err))
            self.panel.reset()

        finally:
            self.panel.house_light.on()

            # TODO: add errors as trial events

        return 'post'

    def reward_post(self):
        return None

    def _run_reward(self):
        utils.run_state_machine(start_in='pre',
                                error_callback=log_error_callback,
                                pre=self.reward_pre,
                                main=self.reward_main,
                                post=self.reward_post)

    ## punishment flow
    def punish_pre(self):
        return 'main'

    def punish_main(self):
        punish_event = self.panel.punish(value=self.timeout_dur[trial['class']])
        self.this_trial.events.append(punish_event)
        self.this_trial.punish = True
        return 'post'

    def punish_post(self):
        return None

    def _run_punish(self):
        utils.run_state_machine(start_in='pre',
                                error_callback=log_error_callback,
                                pre=self.punish_pre,
                                main=self.punish_main,
                                post=self.punish_post)<|MERGE_RESOLUTION|>--- conflicted
+++ resolved
@@ -182,24 +182,12 @@
         return None
 
     def _run_trial(self):
-<<<<<<< HEAD
         utils.run_state_machine(start_in='pre',
                                 error_state='post',
                                 error_callback=log_error_callback,
                                 pre=self.trial_pre,
                                 main=self.trial_main,
                                 post=self.trial_post)
-=======
-        try: 
-            utils.run_state_machine(start_in='pre',
-                                    pre=self.trial_pre,
-                                    main=self.trial_main,
-                                    post=self.trial_post)
-
-        except InterfaceError, ComponentError as err:
-            self.log.critical(str(err))
-            self.trial_post()
->>>>>>> 008e30ea
 
     ## stimulus flow
     def stimulus_pre(self):
