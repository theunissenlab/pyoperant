import random
import datetime as dt
from pyoperant import panels
from pyoperant import utils

class Shaper(object):

# Run a shaping routine in the operant chamber that will teach an
# to peck the center key to hear a stimulus, then peck one of the side keys for reward.
# training sequence:
# Block 1:  Hopper comes up on VI (stays up for 5 s) for the first day
#           that the animal is in the apparatus. Center key flashes for 5 sec, prior
#           to the hopper access. If the center key is pressed while flashing, then
#           the hopper comes up and then the session jumps to block 2 immediately.
# Block 2:  The center key flashes until pecked.  When pecked the hopper comes up for
#           4 sec. Run 100 trials.
# Block 3:  The center key flashes until pecked, then either the right or left (p = .5)
#           key flashes until pecked, then the hopper comes up for 3 sec. Run 100 trials.
# Block 4:  Wait for peck to non-flashing center key, then right or left key flashes
#           until pecked, then food for 2.5 sec.   Run 100 trials.

    def __init__(self, panel, log, parameters, error_callback=None):
        self.panel = panel
        assert isinstance(panel, panels.BasePanel)
        self.log = log
        assert log is not None
        self.parameters = parameters
        assert 'light_schedule' in self.parameters
        self.error_callback = error_callback
        self.recent_state = 0
        self.last_response = None
        self.block1 = self._null_block(1)
        self.block2 = self._null_block(2)
        self.block3 = self._null_block(3)
        self.block4 = self._null_block(4)

    def run_shape(self, start_state='block1'):
        self.log.info('Starting shaping procedure')
        utils.run_state_machine(    start_in=start_state,
                                    error_state='block1',
                                    error_callback=self.error_callback,
<<<<<<< HEAD
                                    block1=self.block1,
                                    block2=self.block2,
                                    block3=self.block3,
                                    block4=self.block4,
=======
                                    block1=self._hopper_block(1),
                                    block2=self._peck_block(2),
                                    block3=self._response_block(3),
                                    block4=self._response_block2(4),
>>>>>>> afddd287
                                    sleep_block=self._run_sleep)
        self.log.info('Shaping procedure complete')

    def _null_block(self, block_num):
        def temp():
            return self.block_name(block_num + 1)
        return temp

# Block 1:  Hopper comes up on VI (stays up for 5 s) for the first day
# that the animal is in the apparatus. Center key flashes for 5 sec, prior
# to the hopper access. If the center key is pressed while flashing, then
# the hopper comes up and then the session jumps to block 2 immediately

    def _hopper_block(self, block_num):
        def temp():
            self.recent_state = block_num
            self.log.info('Starting %s'%(self.block_name(block_num)))
            utils.run_state_machine(    start_in='init',
                                        error_state='wait',
                                        error_callback=self.error_callback,
                                        init=self._block_init('wait'),
                                        wait=self._wait_block(10, 40,'check'),
                                        check=self._check_block('flash_mid', 1, float('inf')),
                                        flash_mid=self._flash_poll(self.panel.center, 5, 'reward', 'pre_reward'),
                                        pre_reward=self._pre_reward('reward'),
                                        reward=self.reward(5, 'check2'),
                                        check2=self._check_block('wait', 1, float('inf')))
            if not utils.check_time(self.parameters['light_schedule']):
                return 'sleep_block'
            return self.block_name(block_num + 1)
        return temp

# Block 2:  The center key flashes until pecked.  When pecked the hopper comes up for
#           4 sec. Run 100 trials.
#           reverts to revert_state if no response before timeout (60*60*3=10800)
    def _center_peck_block(self, block_num, reps=100, revert_timeout=10800):
        def temp():
            self.recent_state = block_num
            self.log.info('Starting %s'%(self.block_name(block_num)))
            utils.run_state_machine(    start_in='init',
                                        error_state='check',
                                        error_callback=self.error_callback,
                                        init=self._block_init('check'),
                                        check=self._check_block('poll_mid', reps, revert_timeout),
                                        poll_mid=self._flash_poll(self.panel.center, 10, 'check', 'pre_reward'),
                                        pre_reward=self._pre_reward('reward'),
                                        reward=self.reward(4, 'check'))
            if not utils.check_time(self.parameters['light_schedule']):
                return 'sleep_block'
            if self.responded_block:
                return self.block_name(block_num + 1)
            else:
                return self.block_name(block_num - 1)
        return temp

    def _block_init(self, next_state):
        def temp():
            self.block_start = dt.datetime.now()
            self.log.info('Block start time: %s'%(self.block_start.isoformat(' ')))
            self.log.info("Blk #\tTrl #\tResp Key\tResp Time")
            self.responded_block = False
            self.response_counter = 0
            return next_state
        return temp

    def _check_block(self, next_state, reps, revert_timeout):
        def temp():
            if not self.responded_block:
                elapsed_time = (dt.datetime.now() - self.block_start).total_seconds()
                if elapsed_time > revert_timeout:
                    self.log.info("No response in block %d, reverting to block %d.  Time: %s"%(self.recent_state, self.recent_state - 1, dt.datetime.now().isoformat(' ')))
                    return None
            else:
                if self.response_counter >= reps:
                    return None
            if not utils.check_time(self.parameters['light_schedule']):
                return None
            return next_state
        return temp

    def _pre_reward(self, next_state):
        def temp():
            self.responded_block = True
            self.response_counter = self.response_counter + 1
            return next_state
        return temp

    def _wait_block(self, t_min, t_max, next_state):
        def temp():
            if t_min == t_max:
                t = t_max
            else:
                t = random.randrange(t_min, t_max)
            utils.wait(t)
            return next_state
        return temp

    def _poll(self, component, duration, next_state, reward_state=None, poll_state=None):
        if poll_state == None:
            poll_state = self._poll_main
        def temp():
            utils.run_state_machine(    start_in='init',
                                        init=self._polling_init('main'),
                                        main=poll_state(component, duration))
            if self.responded_poll:
                return reward_state
            else:
                return next_state
        return temp

    def _flash_poll(self, component, duration, next_state, reward_state=None):
        return self._poll(component, duration, next_state, reward_state, poll_state=self._flashing_main)

    def _light_poll(self, component, duration, next_state, reward_state=None):
        return self._poll(component, duration, next_state, reward_state, poll_state=self._light_main)


    def _polling_init(self, next_state):
        def temp():
            self.polling_start = dt.datetime.now()
            self.responded_poll = False
            self.last_response = None
            return next_state
        return temp

    # TODO: remake to not hog CPU
    def _poll_main(self, component, duration):
        def temp():
            elapsed_time = (dt.datetime.now() - self.polling_start).total_seconds()
            if elapsed_time <= duration:
                if component.status():
                    self.responded_poll = True
                    self.last_response = component.name
                    return None
                return 'main'
            else:
                return None
        return temp

    def _flashing_main(self, component, duration, period=1):
        def temp():
            elapsed_time = (dt.datetime.now() - self.polling_start).total_seconds()
            if elapsed_time <= duration:
                if ((elapsed_time % period) - (period / 2.0)) < 0:
                    component.on()
                else:
                    component.off()
                if component.status():
                    component.off()
                    self.responded_poll = True
                    self.last_response = component.name
                    return None
                return 'main'
            else:
                component.off()
                return None
        return temp



    def _light_main(self, component, duration):
        def temp():
            elapsed_time = (dt.datetime.now() - self.polling_start).total_seconds()
            if elapsed_time <= duration:
                component.on()
                if component.status():
                    component.off()
                    self.responded_poll = True
                    self.last_response = component.name
                    return None
                return 'main'
            else:
                component.off()
                return None
        return temp

#TODO: catch errors here
    def reward(self, value, next_state):
        def temp():
            self.log.info('%d\t%d\t%s\t%s'%(self.recent_state, self.response_counter, self.last_response, dt.datetime.now().isoformat(' ')))
            self.panel.reward(value=value)
            return next_state
        return temp

    def _rand_state(self, states):
        def temp():
            return random.choice(states)
        return temp

    # defining functions for sleep
    #TODO: there should really be a separate sleeper or some better solution
    def sleep_pre(self):
        self.log.debug('lights off. going to sleep...')
        return 'main'

    def sleep_main(self):
        """ reset expal parameters for the next day """
        self.log.debug('sleeping...')
        self.panel.house_light.off()
        utils.wait(self.parameters['idle_poll_interval'])
        if not self.check_light_schedule():
            return 'main'
        else:
            return 'post'

    def sleep_post(self):
        self.log.debug('ending sleep')
        self.panel.house_light.on()
#        self.init_summary()
        return None

    def _run_sleep(self):
        utils.run_state_machine(start_in='pre',
                                error_state='post',
                                error_callback=self.error_callback,
                                pre=self.sleep_pre,
                                main=self.sleep_main,
                                post=self.sleep_post)
        return self.block_name(self.recent_state)

    def block_name(self, block_num):
        if block_num >= 1 and block_num <= 4:
            return "block%d"%block_num
        else:
            return None

class Shaper2AC(Shaper):
# Run a shaping routine in the operant chamber that will teach an
# to peck the center key to hear a stimulus, then peck one of the side keys for reward.
# training sequence:
# Block 1:  Hopper comes up on VI (stays up for 5 s) for the first day
#           that the animal is in the apparatus. Center key flashes for 5 sec, prior
#           to the hopper access. If the center key is pressed while flashing, then
#           the hopper comes up and then the session jumps to block 2 immediately.
# Block 2:  The center key flashes until pecked.  When pecked the hopper comes up for
#           4 sec. Run 100 trials.
# Block 3:  The center key flashes until pecked, then either the right or left (p = .5)
#           key flashes until pecked, then the hopper comes up for 3 sec. Run 100 trials.
# Block 4:  Wait for peck to non-flashing center key, then right or left key flashes
#           until pecked, then food for 2.5 sec.   Run 100 trials.
    def __init__(self, panel, log, parameters, error_callback=None):
        super(Shaper2AC, self).__init__(self, panel, log, parameters, error_callback)
        self.block1 = self._hopper_block(1)
        self.block2 = self._center_peck_block(2)
        self.block3 = self._response_2ac_block(3)
        self.block4 = self._response_2ac_no_flash_block(4)

# Block 3:  The center key flashes until pecked, then either the right or left (p = .5)
#           key flashes until pecked, then the hopper comes up for 3 sec. Run 100 trials.

    def _response_2ac_block(self, block_num, reps=100, revert_timeout=10800):
        def temp():
            self.recent_state = block_num
            self.log.info('Starting %s'%(self.block_name(block_num)))
            utils.run_state_machine(    start_in='init',
                                        error_state='check',
                                        error_callback=self.error_callback,
                                        init=self._block_init('check'),
                                        check=self._check_block('poll_mid', reps, revert_timeout),
                                        poll_mid=self._flash_poll(self.panel.center, 10, 'check', 'coin_flip'),
                                        coin_flip=self._rand_state(('check_right', 'check_left')),
                                        check_right=self._check_block('poll_right', reps, revert_timeout),
                                        poll_right=self._flash_poll(self.panel.right, 10, 'check_right', 'pre_reward'),
                                        check_left=self._check_block('poll_left', reps, revert_timeout),
                                        poll_left=self.flash_poll(self.panel.left, 10, 'check_left', 'pre_reward'),
                                        pre_reward=self._pre_reward('reward'),
                                        reward=self.reward(3))
            if not utils.check_time(self.parameters['light_schedule']):
                return 'sleep_block'
            if self.responded_block:
                return self.block_name(block_num + 1)
            else:
                return self.block_name(block_num - 1)
        return temp

# Block 4:  Wait for peck to non-flashing center key, then right or left key flashes
#           until pecked, then food for 2.5 sec.   Run 100 trials.

    def _response_2ac_no_flash_block(self, block_num, reps=100, revert_timeout=10800):
        def temp():
            self.recent_state = block_num
            self.log.info('Starting %s'%(self.block_name(block_num)))
            utils.run_state_machine(    start_in='init',
                                        error_state='check',
                                        error_callback=self.error_callback,
                                        init=self._block_init('check'),
                                        check=self._check_block('poll_mid', reps, revert_timeout),
                                        poll_mid=self._poll(self.panel.center, 10, 'check', 'coin_flip'),
                                        coin_flip=self._rand_state(('check_right', 'check_left')),
                                        check_right=self._check_block('poll_right', reps, revert_timeout),
                                        poll_right=self._flash_poll(self.panel.right, 10, 'check_right', 'pre_reward'),
                                        check_left=self._check_block('poll_left', reps, revert_timeout),
                                        poll_left=self.flash_poll(self.panel.left, 10, 'check_left', 'pre_reward'),
                                        pre_reward=self._pre_reward('reward'),
                                        reward=self.reward(2.5))
            if not utils.check_time(self.parameters['light_schedule']):
                return 'sleep_block'
            if self.responded_block:
                return self.block_name(block_num + 1)
            else:
                return self.block_name(block_num - 1)
        return temp

class ShaperGoNogo(Shaper):
# accomodate go/nogo terminal procedure along with one or two hopper 2choice procedures
# Go/Nogo shaping works like this:
# Block 1:  Hopper comes up on VI (stays up for 5 s) for the first day
#           that the animal is in the apparatus. Center key flashes for 5 sec, prior
#           to the hopper access. If the center key is pressed while flashing, then
#           the hopper comes up and then the session jumps to block 2 immediately.
# Block 2:  The center key flashes until pecked.  When pecked the hopper comes up for
#           4 sec. Run 100 trials.
# Block 3:  Wait for a peck to non-flashing center key, when you get it, the hopper
#           comes up for 2.5 sec. Run 100 trials.
# NOTE:     when you run the go/nog procedure in a 2 hopper apparatus, it uses only the
#           right hand key and hopper.  If you do this often, you may want to add the
#           facility for use of the left hand key and hopper.
    def __init__(self, panel, log, parameters, error_callback=None):
        super(ShaperGoNogo, self).__init__(self, panel, log, parameters, error_callback)
        self.block1 = self._hopper_block(1)
        self.block2 = self._center_peck_block(2)
        self.block3 = self._center_peck_no_flash_block(3)

    def _center_peck_no_flash_block(self, block_num):
        raise NotImplementedError

class ShaperFemalePref(Shaper):
# run a shaping routine for female pecking preferencein the operant chamber
# termial proc: peck one of the side keys for stimulus presentation followed by reward.
# Training sequence invoked as:
# Block 1:  Hopper comes up on VI (stays up for 5 s) for the first day
#           that the animal is in the apparatus.
#           Left and right keylights flash for 5 sec, prior
#           to the hopper access. If either L or R key is pressed while flashing, then
#           the hopper comes up and the session jumps to block 2 immediately.
# Block 2:  randomly choose either L or R key to flash until pecked.  When pecked the hopper
#           comes up for 4 sec.
# Block 3:  Wait for peck to non-flashing L or R key (chosen at random). When pecked,
#           give food for 2.5 sec.
    def __init__(self, panel, log, parameters, error_callback=None):
        super(ShaperFemalePref, self).__init__(self, panel, log, parameters, error_callback)
        self.block1 = self._hopper_block(1)
        self.block2 = self._female_choice_block(2)
        self.block3 = self._female_choice_no_flash_block(3)

    def _female_choice_block(self, block_num):
        raise NotImplementedError

    def _female_choice_no_flash_block(self, block_num):
        raise NotImplementedError

class Shaper3AC(Shaper):
# run a shaping routine for 3AC the operant chamber
# termial proc: peck center key for stimulus presentation then peck one of three keys L-C-R, or give no response.
# Training sequence invoked as:
# Block 1:  Hopper comes up on VI (stays up for 5 s) for the first day
#           that the animal is in the apparatus. Center key flashes for 5 sec, prior
#           to the hopper access. If the center key is pressed while flashing, then
#           the hopper comes up and then the session jumps to block 2 immediately.
# Block 2:  The center key flashes until pecked.  When pecked the hopper comes up for
#           4 sec. Run 100 trials.
# Block 3:  The center key flashes until pecked, then either the right, left, or center
#           key flashes (p=0.333) until pecked, then the hopper comes up for 3 sec. Run 150 trials.
# Block 4:  Wait for peck to non-flashing center key, then right, center,or left key flashes
#           until pecked, then food for 2.5 sec.   Run 150 trials.
    def __init__(self, panel, log, parameters, error_callback=None):
        super(Shaper3AC, self).__init__(self, panel, log, parameters, error_callback)
        self.block1 = self._hopper_block(1)
        self.block2 = self._center_peck_block(2)
        self.block3 = self._response_3ac_block(3)
        self.block4 = self._response_3ac_no_flash_block(4)

# Block 3:  The center key flashes until pecked, then either the right, left, or center
#           key flashes (p=0.333) until pecked, then the hopper comes up for 3 sec. Run 150 trials.
    def _response_3ac_block(self, block_num, reps=100, revert_timeout=10800):
        def temp():
            self.recent_state = block_num
            self.log.info('Starting %s'%(self.block_name(block_num)))
            utils.run_state_machine(    start_in='init',
                                        error_state='check',
                                        error_callback=self.error_callback,
                                        init=self._block_init('check'),
                                        check=self._check_block('poll_mid', reps, revert_timeout),
                                        poll_mid=self._flash_poll(self.panel.center, 10, 'check', 'coin_flip'),
                                        coin_flip=self._rand_state(('check_right', 'check_center' 'check_left')),
                                        check_right=self._check_block('poll_right', reps, revert_timeout),
                                        poll_right=self._flash_poll(self.panel.right, 10, 'check_right', 'pre_reward'),
                                        check_center=self._check_block('poll_center', reps, revert_timeout),
                                        poll_center=self._flash_poll(self.panel.center, 10, 'check_center', 'pre_reward'),
                                        check_left=self._check_block('poll_left', reps, revert_timeout),
                                        poll_left=self.flash_poll(self.panel.left, 10, 'check_left', 'pre_reward'),
                                        pre_reward=self._pre_reward('reward'),
                                        reward=self.reward(3))
            if not utils.check_time(self.parameters['light_schedule']):
                return 'sleep_block'
            if self.responded_block:
                return self.block_name(block_num + 1)
            else:
                return self.block_name(block_num - 1)
        return temp

# Block 4:  Wait for peck to non-flashing center key, then right, center,or left key flashes
#           until pecked, then food for 2.5 sec.   Run 150 trials.
    def _response_3ac_no_flash_block(self, block_num, reps=150, revert_timeout=10800):
        def temp():
            self.recent_state = block_num
            self.log.info('Starting %s'%(self.block_name(block_num)))
            utils.run_state_machine(    start_in='init',
                                        error_state='check',
                                        error_callback=self.error_callback,
                                        init=self._block_init('check'),
                                        check=self._check_block('poll_mid', reps, revert_timeout),
                                        poll_mid=self._poll(self.panel.center, 10, 'check', 'coin_flip'),
                                        coin_flip=self._rand_state(('check_right', 'check_center' 'check_left')),
                                        check_right=self._check_block('poll_right', reps, revert_timeout),
                                        poll_right=self._flash_poll(self.panel.right, 10, 'check_right', 'pre_reward'),
                                        check_left=self._check_block('poll_left', reps, revert_timeout),
                                        check_center=self._check_block('poll_center', reps, revert_timeout),
                                        poll_center=self._flash_poll(self.panel.center, 10, 'check_center', 'pre_reward'),
                                        poll_left=self._flash_poll(self.panel.left, 10, 'check_left', 'pre_reward'),
                                        pre_reward=self._pre_reward('reward'),
                                        reward=self.reward(2.5))
            if not utils.check_time(self.parameters['light_schedule']):
                return 'sleep_block'
            if self.responded_block:
                return self.block_name(block_num + 1)
            else:
                return self.block_name(block_num - 1)
        return temp<|MERGE_RESOLUTION|>--- conflicted
+++ resolved
@@ -39,17 +39,10 @@
         utils.run_state_machine(    start_in=start_state,
                                     error_state='block1',
                                     error_callback=self.error_callback,
-<<<<<<< HEAD
                                     block1=self.block1,
                                     block2=self.block2,
                                     block3=self.block3,
                                     block4=self.block4,
-=======
-                                    block1=self._hopper_block(1),
-                                    block2=self._peck_block(2),
-                                    block3=self._response_block(3),
-                                    block4=self._response_block2(4),
->>>>>>> afddd287
                                     sleep_block=self._run_sleep)
         self.log.info('Shaping procedure complete')
 
