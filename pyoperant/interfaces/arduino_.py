--- conflicted
+++ resolved
@@ -103,12 +103,9 @@
         if channel not in self.inputs:
             self.inputs.append(channel)
 
-<<<<<<< HEAD
-=======
         self._state.setdefault(channel, self._default_state.copy())
         self._state[channel]["invert"] = pullup
 
->>>>>>> 3318cc35
     def _config_write(self, channel, **kwargs):
         ''' Configure the channel to act as an output
         :param channel: the channel number to configure
@@ -139,14 +136,6 @@
         # Also need to make sure self.device.read() returns something that ord can work with. Possibly except TypeError
         while True:
             try:
-<<<<<<< HEAD
-                if self._state[channel]["invert"]:
-                    v = 1 - v
-                return v == 1
-            except KeyError:  # This channel has not been configured!
-                return v == 1
-                #raise InterfaceError('Channel %d of device %s has not yet been configured!' % (channel, self.device))
-=======
                 v = ord(self.device.read())
                 # break
                 serial.SerialException("Testing")
@@ -162,16 +151,11 @@
             if self._state[channel]["invert"]:
                 v = 1 - v
             return v == 1
->>>>>>> 3318cc35
         else:
             logger.error("Device %s returned unexpected value of %d on reading channel %d" % (self, v, channel))
             # raise InterfaceError('Could not read from serial device "%s", channel %d' % (self.device, channel))
 
-<<<<<<< HEAD
-    def _poll(self, channel, timeout=None, **kwargs):
-=======
     def _poll(self, channel, timeout=None, wait=None, suppress_longpress=True, **kwargs):
->>>>>>> 3318cc35
         """ runs a loop, querying for pecks. returns peck time or "GoodNite" exception """
 
         if timeout is not None:
@@ -226,13 +210,9 @@
     @staticmethod
     def _make_arg(channel, value):
 
-<<<<<<< HEAD
         return "".join([chr(channel), chr(value)])
-=======
-        return "".join([chr(channel), chr(value)])
 
 
 class ArduinoException(Exception):
 
-    pass
->>>>>>> 3318cc35
+    pass