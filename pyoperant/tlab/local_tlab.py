import datetime as dt
import os
import logging
import argparse

from pyoperant import hwio, components, panels, utils, InterfaceError
from pyoperant.tlab import components_tlab, hwio_tlab
from pyoperant.interfaces import pyaudio_, arduino_  # , avconv_

logger = logging.getLogger(__name__)

class TLabPanel(panels.BasePanel):

    _default_sound_file = "/home/fet/test_song.wav"

    configuration = {"key_input": 4,
                     "key_light": 8,
                     "main_light": 9,
                     "feeder": 10,
                     }
    baud_rate = 19200

    def __init__(self, configuration, *args, **kwargs):

        super(TLabPanel, self).__init__(self, *args, **kwargs)

        self.configuration = TLabPanel.configuration.copy()
        self.configuration.update(configuration)

        # Initialize interfaces
        self.interfaces['arduino'] = arduino_.ArduinoInterface(device_name=self.configuration['arduino'],
                                                                baud_rate=self.baud_rate)
        for ii in xrange(60):
            try:
                self.interfaces['pyaudio'] = pyaudio_.PyAudioInterface(device_name=self.configuration['speaker'])
                break
            except InterfaceError:
                if ii == 59:
                    raise
                else:
                    utils.wait(1.0)

        # self.interfaces['avconv'] = avconv_.AVConvInterface()

        # Create hardware inputs and outputs
        self.inputs.append(hwio.BooleanInput(name="Pecking key input",
                                             interface=self.interfaces['arduino'],
                                             params={"channel": self.configuration["key_input"],
                                                     "pullup": True}))


        self.outputs.append(hwio.BooleanOutput(name="Pecking key light",
                                               interface=self.interfaces['arduino'],
                                               params={"channel": self.configuration["key_light"]}))
        self.outputs.append(hwio.BooleanOutput(name="Main light",
                                               interface=self.interfaces['arduino'],
                                               params={"channel": self.configuration["main_light"]}))
        self.outputs.append(hwio.BooleanOutput(name="Feeder",
                                               interface=self.interfaces['arduino'],
                                               params={"channel": self.configuration["feeder"]}))


        # Set up components
        self.speaker = hwio.AudioOutput(interface=self.interfaces['pyaudio'])
        # self.camera = hwio.CameraInput(name="Webcam",
        #                                interface=self.interfaces['avconv'],
        #                                params={'video_params':{},
        #                                        'audio_params':{}}))

        self.peck_port = components.PeckPort(IR=self.inputs[0], LED=self.outputs[0])
        self.house_light = components.HouseLight(light=self.outputs[1])
        self.feeder = components_tlab.HopperNoIR(solenoid=self.outputs[2])

        # Translations
        self.response_port = self.peck_port

    def reward(self, value=12.0):

        self.feeder.up()
        peck_time = self.peck_port.poll(value)
        self.feeder.down()
        if peck_time is not None:
            return peck_time

        return True

    def punish(self):

        pass

    def reset(self):
        for output in self.outputs:
            output.write(False)
        self.house_light.on()
        self.feeder.down()

    def sleep(self):
        for output in self.outputs:
            output.write(False)
        self.house_light.off()
        self.feeder.down()


    def test(self):
        self.reset()

        print("Flashing pecking port")
        self.peck_port.flash(2.0, .1)
        print("Raising feeder")
        self.reward(5.0)

        print("Playing test sound")
        self.speaker.queue(self._default_sound_file)
        self.speaker.play()

        print("Polling for input. Peck to proceed (10 second timeout)")
        self.peck_port.poll(10)
        self.speaker.stop()
        self.reset()
        return True

    def calibrate(self):

        self.peck_port.off()
        try:
            while True:
                is_pecked = self.peck_port.status()
                if is_pecked:
                    current_time = dt.datetime.now()
                    print("%s: Pecked!" % current_time.strftime("%H:%M:%S"))
                    self.peck_port.on()
                utils.wait(0.05)
                self.peck_port.off()
        except KeyboardInterrupt:
            print("Finished calibration")

    def check_poll_rate(self, iters=10, duration=10):
        import time

        num_polls = list()
        for ii in xrange(iters):
            print("Iteration %d: " % ii),
            count = 0
            current_time = time.time()
            while True:
                count += 1
                self.peck_port.status()
                if time.time() - current_time > duration:
                    break
            num_polls.append(count)
            print("%d" % count)

        return [float(pc) / duration for pc in num_polls]

    def test_audio(self, filename="", repeat=False):

        if not filename:
            filename = self._default_sound_file

        print("Testing sound playback with %s" % filename)
        while True:
            self.speaker.queue(filename)
            self.speaker.play()

            try:
                while self.speaker.interface.stream.is_active():
                    utils.wait(0.1)
            except KeyboardInterrupt:
                return
            finally:
                self.speaker.stop()

            if not repeat:
                break

    def ready(self):

        self.peck_port.on()

    def idle(self):

        self.peck_port.off()


class Thing1(TLabPanel):

    configuration = {"arduino": "/dev/ttyACM0",
                     "speaker": "speaker0"}

    def __init__(self, *args, **kwargs):

        super(Thing1, self).__init__(self.configuration, *args, **kwargs)


class Thing2(TLabPanel):

    configuration = {"arduino": "/dev/ttyUSB0",
                     "speaker": "default"}

    def __init__(self, *args, **kwargs):

        super(Thing2, self).__init__(self.configuration, *args, **kwargs)

class Box5(TLabPanel):
    # /dev/ttyACM0
    configuration = {"arduino": "/dev/ttyArduino_box5",
                     "speaker": "speaker0"}

    def __init__(self, *args, **kwargs):
        super(Box5, self).__init__(self.configuration, *args, **kwargs)


class Box6(TLabPanel):
    # /dev/ttyACM1
    configuration = {"arduino": "/dev/ttyArduino_box6",
                     "speaker": "speaker1"}

    def __init__(self, *args, **kwargs):
        super(Box6, self).__init__(self.configuration, *args, **kwargs)


class Box2(TLabPanel):
    #/dev/ttyACM0
    configuration = {"arduino": "/dev/ttyArduino_box2",
                     "speaker": "speaker1"}

    def __init__(self, *args, **kwargs):
        super(Box2, self).__init__(self.configuration, *args, **kwargs)


class Box3(TLabPanel):

    configuration = {"arduino": "/dev/ttyArduino_box3",
                     "speaker": "speaker0"}

    def __init__(self, *args, **kwargs):
        super(Box3, self).__init__(self.configuration, *args, **kwargs)


class Mac(TLabPanel):

    configuration = {"arduino": "/dev/tty.usbserial-A700619q",
                     "speaker": "Built-in Output"}

    def __init__(self, *args, **kwargs):
        super(Mac, self).__init__(self.configuration, *args, **kwargs)


<<<<<<< HEAD
def main(panel="Box5", test_type="test", *args, **kwargs):

    if panel in locals():
        print "Panel %s in locals" % panel
    p = locals()[panel]() # Does this work??
    fun = getattr(p, test_type, None)
    if fun is not None:
        fun(*args, **kwargs)
    else:
        raise ValueError("%s has no method %s" % (panel, test_type))
=======
# Scripting methods
def test_box(args):

    box = globals()["Box%d" % args.box]()
    box.test()


def test_box_audio(args):

    box = globals()["Box%d" % args.box]()
    kwargs = dict()
    if args.sound is not None:
        kwargs["filename"] = args.sound
    if args.repeat is not None:
        kwargs["repeat"] = args.repeat

    box.test_audio(**kwargs)


def calibrate_box(args):

    box = globals()["Box%d" % args.box]()
    box.calibrate()

def shutdown_box(args):

    box = globals()["Box%d" % args.box]()
    box.sleep()

>>>>>>> ea06a20c

if __name__ == "__main__":
    import argparse

<<<<<<< HEAD
    parser = argparse.ArgumentParser(description="Run simple tests on one of the boxes")
    parser.add_argument("test_type", help="Options are test and test_audio")
    parser.add_argument("box", help="Which box to test")

    # The test script parser
    test_parser = subparsers.add_parser("test",
                                        description="Test whether all components of a box are functioning")
    test_parser.add_argument("box", help="Which box to run (e.g. 5)")
    test_parser.add_argument("-s", "--sound", help="path to sound file to play")
=======
    parser = argparse.ArgumentParser(description="Run methods associated with a particular box")
    subparsers = parser.add_subparsers(title="methods",
                                       description="Valid methods",
                                       help="Which method to run on the specified box")

    test_parser = subparsers.add_parser("test",
                                        description="Test whether all components of a box are functioning")
    test_parser.add_argument("box", help="Which box to run (e.g. 5)", type=int)
    test_parser.add_argument("-s", "--sound", help="path to sound file to play")
    test_parser.set_defaults(func=test_box)
>>>>>>> ea06a20c


    # The test_audio script parser
    test_audio_parser = subparsers.add_parser("test_audio",
                                              description="Test just the audio of a box")
<<<<<<< HEAD
    test_audio_parser.add_argument("box", help="Which box to run (e.g. 5)")
    test_audio_parser.add_argument("-s", "--sound", help="path to sound file to play")
    test_audio_parser.add_argument("--repeat", action="store_true", help="loop the sound")
=======
    test_audio_parser.add_argument("box", help="Which box to run (e.g. 5)", type=int)
    test_audio_parser.add_argument("-s", "--sound", help="path to sound file to play")
    test_audio_parser.add_argument("--repeat", action="store_true", help="loop the sound")
    test_audio_parser.set_defaults(func=test_box_audio)
>>>>>>> ea06a20c


    # The calibrate script parser
    calibrate_parser = subparsers.add_parser("calibrate", description="Calibrate the pecking key of a box")
<<<<<<< HEAD
    calibrate_parser.add_argument("box", help="Which box to run (e.g. 5)")
=======
    calibrate_parser.add_argument("box", help="Which box to run (e.g. 5)", type=int)
    calibrate_parser.set_defaults(func=calibrate_box)

    # Shutdown script parser
    shutdown_parser = subparsers.add_parser("shutdown", description="Shutdown a specified box")
    shutdown_parser.add_argument("box", help="Which box to run (e.g. 5)", type=int)
    shutdown_parser.set_defaults(func=shutdown_box)


    args = parser.parse_args()
    args.func(args)
>>>>>>> ea06a20c
<|MERGE_RESOLUTION|>--- conflicted
+++ resolved
@@ -246,18 +246,6 @@
         super(Mac, self).__init__(self.configuration, *args, **kwargs)
 
 
-<<<<<<< HEAD
-def main(panel="Box5", test_type="test", *args, **kwargs):
-
-    if panel in locals():
-        print "Panel %s in locals" % panel
-    p = locals()[panel]() # Does this work??
-    fun = getattr(p, test_type, None)
-    if fun is not None:
-        fun(*args, **kwargs)
-    else:
-        raise ValueError("%s has no method %s" % (panel, test_type))
-=======
 # Scripting methods
 def test_box(args):
 
@@ -287,22 +275,10 @@
     box = globals()["Box%d" % args.box]()
     box.sleep()
 
->>>>>>> ea06a20c
 
 if __name__ == "__main__":
     import argparse
 
-<<<<<<< HEAD
-    parser = argparse.ArgumentParser(description="Run simple tests on one of the boxes")
-    parser.add_argument("test_type", help="Options are test and test_audio")
-    parser.add_argument("box", help="Which box to test")
-
-    # The test script parser
-    test_parser = subparsers.add_parser("test",
-                                        description="Test whether all components of a box are functioning")
-    test_parser.add_argument("box", help="Which box to run (e.g. 5)")
-    test_parser.add_argument("-s", "--sound", help="path to sound file to play")
-=======
     parser = argparse.ArgumentParser(description="Run methods associated with a particular box")
     subparsers = parser.add_subparsers(title="methods",
                                        description="Valid methods",
@@ -313,29 +289,17 @@
     test_parser.add_argument("box", help="Which box to run (e.g. 5)", type=int)
     test_parser.add_argument("-s", "--sound", help="path to sound file to play")
     test_parser.set_defaults(func=test_box)
->>>>>>> ea06a20c
-
 
     # The test_audio script parser
     test_audio_parser = subparsers.add_parser("test_audio",
                                               description="Test just the audio of a box")
-<<<<<<< HEAD
-    test_audio_parser.add_argument("box", help="Which box to run (e.g. 5)")
-    test_audio_parser.add_argument("-s", "--sound", help="path to sound file to play")
-    test_audio_parser.add_argument("--repeat", action="store_true", help="loop the sound")
-=======
     test_audio_parser.add_argument("box", help="Which box to run (e.g. 5)", type=int)
     test_audio_parser.add_argument("-s", "--sound", help="path to sound file to play")
     test_audio_parser.add_argument("--repeat", action="store_true", help="loop the sound")
     test_audio_parser.set_defaults(func=test_box_audio)
->>>>>>> ea06a20c
-
 
     # The calibrate script parser
     calibrate_parser = subparsers.add_parser("calibrate", description="Calibrate the pecking key of a box")
-<<<<<<< HEAD
-    calibrate_parser.add_argument("box", help="Which box to run (e.g. 5)")
-=======
     calibrate_parser.add_argument("box", help="Which box to run (e.g. 5)", type=int)
     calibrate_parser.set_defaults(func=calibrate_box)
 
@@ -346,5 +310,4 @@
 
 
     args = parser.parse_args()
-    args.func(args)
->>>>>>> ea06a20c
+    args.func(args)