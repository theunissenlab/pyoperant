import random
<<<<<<< HEAD
from pyoperant.utils import rand_from_log_shape_dist
import cPickle as pickle
import numpy as np
=======
import numpy as np
import logging
>>>>>>> 6abd5a99

logger = logging.getLogger(__name__)

def random_queue(items=None, max_items=100):
    """ generator which randomly samples items

    Inputs:
        items (list): A list of items to be queued. Each element of the list can be an item or a 2-tuple of (item, weight) to weight the random choice. If item is a tuple, give each item a weight of 1.
        max_items (int): Maximum number of items to generate. (default: 100)

    Returns:
        A single item at each iteration
    TODO: Might be better to not use numpy. That's a big package. Perhaps only from numpy.random import choice, or something like that.

    """
    if (items is None) or (len(items) == 0):
        logger.debug("random_queue: items must be a list of at least length 1")
        return

    if isinstance(items[0], tuple): # What if the item is a tuple??? MUST FIX
        items, weights = zip(*items)
        items = list(items)
        weights = [float(ww) / np.sum(weights) for ww in weights]

    ii = 0
    while True:
        if (max_items is not None) and (ii >= max_items):
            break
        yield np.random.choice(items, p=weights)
        ii += 1

def block_queue(items=None, repetitions=1, shuffle=False):
    """ generator which samples items in blocks

    Inputs:
        items (list): A list of items to be queued
        repetitions (int): The number of times each item in items will be presented (default: 1)
        shuffle (bool): Shuffles the queue (default: False)
    Returns:
        A single item at each iteration
    TODO: Currently first expands the list of items 'repetitions' times. This should be done in the iteration loop, ideally.
    """
    items_repeated = []
    for rr in range(repetitions):
        items_repeated += items
    items = items_repeated

    if shuffle:
        random.shuffle(items)

    for item in items:
        yield item

class AdaptiveBase(object):
    """docstring for AdaptiveBase
    This is an abstract object for implementing adaptive procedures, such as
    a staircase. Importantly, any objects inheriting this need to define the
    `update()` and `next()` methods.
    """
    def __init__(self, **kwargs):
        self.updated = True # for first trial, no update needed
        self.update_error_str = "queue hasn't been updated since last trial"

    def __iter__(self):
        return self

    def update(self, correct, no_resp):
        self.updated = True
        if no_resp:
            self.no_response()

    def next(self):
        if not self.updated: #hasn't been updated since last trial
            raise Exception(self.update_error_str)
        self.updated = False

    def no_response(self):
        pass

    def on_load(self):
        try:
            super(AdaptiveBase, self).on_load()
        except AttributeError:
            pass
        self.updated = True
        self.no_response()

class PersistentBase(object):
    """
    A mixin that allows for the creation of an obj through a load command that
    first checks for a pickled file to load an object before generating a new one.
    """
    def __init__(self, filename=None, **kwargs):
        assert filename != None
        super(PersistentBase, self).__init__(**kwargs)
        self.filename = filename
        self.save()

    @classmethod
    def load(cls, filename, *args, **kwargs):
        try:
            with open(filename, 'rb') as handle:
                ab = pickle.load(handle)
                ab.on_load()
            return ab
        except IOError:
            return cls(*args, filename=filename, **kwargs)

    def on_load(self):
        try:
            super(PersistentBase, self).on_load()
        except AttributeError:
            pass

    def save(self):
        with open(self.filename, 'wb') as handle:
            pickle.dump(self, handle)


class KaernbachStaircase(AdaptiveBase):
    """ generates values for a staircase procedure from Kaernbach 1991
    This procedure returns values for each trial and assumes that larger values are
    easier. Thus, after a correct trial, the next value returned will be smaller and
    after incorrect trials, the next value returned will be larger. The magnitudes of
    these changes are stepsize_dn and stepsize_up, respectively.
    Args:
        start_val (float/int): the starting value of the procedure (default: 100)
    Kwargs:
        stepsize_up (int): number of steps to take after incorrect trial (default: 3)
        stepsize_dn (int): number of steps to take after correct trial (default: 1)
        min_val (float): minimum parameter value to allow (default: 0)
        max_val (float): maximum parameter value to allow (default: 100)
        crit (int): minimum number of trials (default: 0)
        crit_method (int): maximum number of trials (default: 100)
    Returns:
        float
    """
    def __init__(self, 
                 start_val=100,
                 stepsize_up=3,
                 stepsize_dn=1,
                 min_val=0,
                 max_val=100,
                 crit=100,
                 crit_method='trials'
                 ):
        super(KaernbachStaircase, self).__init__()
        self.val = start_val
        self.stepsize_up = stepsize_up
        self.stepsize_dn = stepsize_dn 
        self.min_val = min_val
        self.max_val = max_val
        self.crit = crit
        self.crit_method = crit_method
        self.counter = 0
        self.going_up = False

    def update(self, correct, no_resp):
        super(KaernbachStaircase, self).update(correct, no_resp)
            
        self.val += -1*self.stepsize_dn if correct else self.stepsize_up

        if self.crit_method=='reversals':
            if correct==self.going_up: # checks if last trial's perf was consistent w/ trend
                self.counter += 1
                self.going_up = not self.going_up

        # stop at max/min if we hit the rails
        if (self.max_val!=None) and (self.val > self.max_val):
            self.val = self.max_val
        elif (self.min_val!=None) and (self.val < self.min_val):
            self.val = self.min_val

    def next(self):
        super(KaernbachStaircase, self).next()
        if self.counter > self.crit:
            raise StopIteration
        self.counter += 1 if self.crit_method=='trials' else 0
        return self.val

class DoubleStaircase(AdaptiveBase):
    """
    Generates conditions from a list of stims that monotonically vary from most 
    easily left to most easily right
    i.e. left is low and right is high

    The goal of this queue is to estimate the 50% point of a psychometric curve.

    This will probe left and right trials, if the response is correct, it will
    move the indices closer to each other until they are adjacent.

    stims: an array of stimuli names ordered from most easily left to most easily right
    rate_constant: the step size is the rate_constant*(high_idx-low_idx)
    """
<<<<<<< HEAD
    def __init__(self, stims, rate_constant=.05, **kwargs):
        super(DoubleStaircase, self).__init__(**kwargs)
        self.stims = stims
        self.rate_constant = rate_constant
        self.low_idx = 0
        self.high_idx = len(self.stims) - 1
        self.trial = {}
        self.update_error_str = "double staircase queue %s hasn't been updated since last trial" % (self.stims[0])

    def update(self, correct, no_resp):
        super(DoubleStaircase, self).update(correct, no_resp)
        if correct:
            if self.trial['low']:
                self.low_idx = self.trial['value']
            else:
                self.high_idx = self.trial['value']
        self.trial = {}

    def next(self):
        super(DoubleStaircase, self).next()
        if self.high_idx - self.low_idx <= 1:
            raise StopIteration
        
        delta = int(np.ceil((self.high_idx - self.low_idx) * self.rate_constant))
        if random.random() < .5: # probe low side
            self.trial['low'] = True
            self.trial['value'] = self.low_idx + delta
            return {'class': 'L',  'stim_name': self.stims[self.trial['value']]}
        else:
            self.trial['low'] = False
            self.trial['value'] = self.high_idx - delta
            return {'class': 'R',  'stim_name': self.stims[self.trial['value']]}

    def no_response(self):
        super(DoubleStaircase, self).no_response()
        self.trial = {}

class DoubleStaircaseReinforced(AdaptiveBase):
    """
    Generates conditions as with DoubleStaircase, but 1-probe_rate proportion of
    the trials easier/known trials to reduce frustration.
=======
    val = start
    # first trial, don't mess with checking
    yield val
    tr_num = 1
    nrev = 0
    going_up = False
    cont = True

    # subsequent trials
    while cont:

        last = experiment.trials[-1]
>>>>>>> 6abd5a99

    Easier trials are sampled from a log shaped distribution so that more trials 
    are sampled from the edges than near the indices

    stims: an array of stimuli names ordered from most easily left to most easily right
    rate_constant: the step size is the rate_constant*(high_idx-low_idx)
    probe_rate: proportion of trials that are between [0, low_idx] or [high_idx, length(stims)]
    """
    def __init__(self, stims, rate_constant=.05, probe_rate=.1, sample_log=False, **kwargs):
        super(DoubleStaircaseReinforced, self).__init__(**kwargs)
        self.dblstaircase = DoubleStaircase(stims, rate_constant)
        self.stims = stims
        self.probe_rate = probe_rate
        self.sample_log = sample_log
        self.last_probe = False
        self.update_error_str = "reinforced double staircase queue %s hasn't been updated since last trial" % (self.stims[0])

    def update(self, correct, no_resp):
        super(DoubleStaircaseReinforced, self).update(correct, no_resp)
        if self.last_probe:
            self.dblstaircase.update(correct, no_resp)
        self.last_probe = False

    def next(self):
        super(DoubleStaircaseReinforced, self).next()

        if random.random() < self.probe_rate:
            try:
                ret = self.dblstaircase.next()
                self.last_probe = True
                return ret
            except StopIteration:
                self.probe_rate = 0
                self.last_probe = False
                return self.next()
        else:
            self.last_probe = False
            if random.random() < .5: # probe left
                if self.sample_log:
                    val = int((1 - rand_from_log_shape_dist()) * self.dblstaircase.low_idx)
                else:
                    val = random.randrange(self.dblstaircase.low_idx)
                return {'class': 'L',  'stim_name': self.stims[val]}
            else: # probe right
                if self.sample_log:
                    val = self.dblstaircase.high_idx + int(rand_from_log_shape_dist() * (len(self.stims) - self.dblstaircase.high_idx)) 
                else:
                    val = self.dblstaircase.high_idx + random.randrange(len(self.stims) - self.dblstaircase.high_idx)
                return {'class': 'R',  'stim_name': self.stims[val]}

    def no_response(self):
        super(DoubleStaircaseReinforced, self).no_response()
        self.last_probe = False

    def on_load(self):
        super(DoubleStaircaseReinforced, self).on_load()
        self.dblstaircase.on_load()


class MixedAdaptiveQueue(PersistentBase, AdaptiveBase):
    """
    Generates conditions from multiple adaptive sub queues.

    Use the generator MixedAdaptiveQueue.load(filename, sub_queues)
    to load a previously saved MixedAdaptiveQueue or generate a new one 
    if the pkl file doesn't exist.

    sub_queues: a list of adaptive queues
    probabilities: a list of weights with which to sample from sub_queues
                        should be same length as sub_queues
                        NotImplemented
    filename: filename of pickle to save itself
    """
    def __init__(self, sub_queues, probabilities=None, **kwargs):
        super(MixedAdaptiveQueue, self).__init__(**kwargs)
        self.sub_queues = sub_queues
        self.probabilities = probabilities
        self.sub_queue_idx = -1
        self.update_error_str = "MixedAdaptiveQueue hasn't been updated since last trial"
        self.save()

    def update(self, correct, no_resp):
        super(MixedAdaptiveQueue, self).update(correct, no_resp)
        self.sub_queues[self.sub_queue_idx].update(correct, no_resp)
        self.save()

    def next(self):
        super(MixedAdaptiveQueue, self).next()
        if self.probabilities is None:
            try:
                self.sub_queue_idx = random.randrange(len(self.sub_queues))
                return self.sub_queues[self.sub_queue_idx].next()
            except StopIteration:
                #TODO: deal with subqueue finished, and possibility of all subqueues finishing
                raise NotImplementedError
        else:
            #TODO: support variable probabilities for each sub_queue
            raise NotImplementedError

    def on_load(self):
        super(MixedAdaptiveQueue, self).on_load()
        for sub_queue in self.sub_queues:
            try:
                sub_queue.on_load()
            except AttributeError:
                pass



<<<<<<< HEAD
=======
        # decide whether to stop iterating
        tr_num += 1
        if tr_num < tr_min:
            cont = True
        elif tr_num >= tr_max:
            cont = False
        elif nrev >= reversals:
            cont = False

class BaseHandler(object):

    def __init__(self, queue=random_queue, items=None, weights=None, queue_parameters=None):

        if queue_parameters is None:
            queue_parameters = dict()

        if queue is random_queue:
            if weights is not None:
                items = zip(items, weights)

        if not hasattr(queue, "__call__"):
            raise TypeError("queue must be a callable function")

        self.queue = queue(items=items, **queue_parameters)

    def __iter__(self):

        for item in self.queue:
            yield item
>>>>>>> 6abd5a99
<|MERGE_RESOLUTION|>--- conflicted
+++ resolved
@@ -1,12 +1,8 @@
 import random
-<<<<<<< HEAD
 from pyoperant.utils import rand_from_log_shape_dist
 import cPickle as pickle
 import numpy as np
-=======
-import numpy as np
 import logging
->>>>>>> 6abd5a99
 
 logger = logging.getLogger(__name__)
 
@@ -19,8 +15,6 @@
 
     Returns:
         A single item at each iteration
-    TODO: Might be better to not use numpy. That's a big package. Perhaps only from numpy.random import choice, or something like that.
-
     """
     if (items is None) or (len(items) == 0):
         logger.debug("random_queue: items must be a list of at least length 1")
@@ -47,7 +41,6 @@
         shuffle (bool): Shuffles the queue (default: False)
     Returns:
         A single item at each iteration
-    TODO: Currently first expands the list of items 'repetitions' times. This should be done in the iteration loop, ideally.
     """
     items_repeated = []
     for rr in range(repetitions):
@@ -201,7 +194,6 @@
     stims: an array of stimuli names ordered from most easily left to most easily right
     rate_constant: the step size is the rate_constant*(high_idx-low_idx)
     """
-<<<<<<< HEAD
     def __init__(self, stims, rate_constant=.05, **kwargs):
         super(DoubleStaircase, self).__init__(**kwargs)
         self.stims = stims
@@ -243,20 +235,6 @@
     """
     Generates conditions as with DoubleStaircase, but 1-probe_rate proportion of
     the trials easier/known trials to reduce frustration.
-=======
-    val = start
-    # first trial, don't mess with checking
-    yield val
-    tr_num = 1
-    nrev = 0
-    going_up = False
-    cont = True
-
-    # subsequent trials
-    while cont:
-
-        last = experiment.trials[-1]
->>>>>>> 6abd5a99
 
     Easier trials are sampled from a log shaped distribution so that more trials 
     are sampled from the edges than near the indices
@@ -365,18 +343,6 @@
                 pass
 
 
-
-<<<<<<< HEAD
-=======
-        # decide whether to stop iterating
-        tr_num += 1
-        if tr_num < tr_min:
-            cont = True
-        elif tr_num >= tr_max:
-            cont = False
-        elif nrev >= reversals:
-            cont = False
-
 class BaseHandler(object):
 
     def __init__(self, queue=random_queue, items=None, weights=None, queue_parameters=None):
@@ -396,5 +362,4 @@
     def __iter__(self):
 
         for item in self.queue:
-            yield item
->>>>>>> 6abd5a99
+            yield item