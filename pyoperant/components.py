import datetime
from pyoperant import hwio, utils, ComponentError

class BaseComponent(object):
    """Base class for physcal component"""
    def __init__(self, name=None, *args, **kwargs):
        self.name = name
        pass


## Hopper ##

class HopperActiveError(ComponentError):
    """raised when the hopper is up when it shouldn't be"""
    pass

class HopperInactiveError(ComponentError):
    """raised when the hopper is down when it shouldn't be"""
    pass

class HopperAlreadyUpError(HopperActiveError):
    """raised when the hopper is already up before it goes up"""
    pass

class HopperWontComeUpError(HopperInactiveError):
    """raised when the hopper won't come up"""
    pass

class HopperWontDropError(HopperActiveError):
    """raised when the hopper won't drop"""
    pass

class Hopper(BaseComponent):
    """ Class which holds information about a hopper

    Parameters
    ----------
    solenoid : `hwio.BooleanOutput`
        output channel to activate the solenoid & raise the hopper
    IR : :class:`hwio.BooleanInput`
       input channel for the IR beam to check if the hopper is up
<<<<<<< HEAD
    max_lag : float, optional 
=======
    lag : float, optional
>>>>>>> 6abd5a99
        time in seconds to wait before checking to make sure the hopper is up (default=0.3)

    Attributes
    ----------
    solenoid : hwio.BooleanOutput
        output channel to activate the solenoid & raise the hopper
    IR : hwio.BooleanInput
       input channel for the IR beam to check if the hopper is up
<<<<<<< HEAD
    max_lag : float 
=======
    lag : float
>>>>>>> 6abd5a99
        time in seconds to wait before checking to make sure the hopper is up

    """
    def __init__(self,IR,solenoid,max_lag=0.3,*args,**kwargs):
        super(Hopper, self).__init__(*args,**kwargs)
        self.max_lag = max_lag
        if isinstance(IR,hwio.BooleanInput):
            self.IR = IR
        else:
            raise ValueError('%s is not an input channel' % IR)
        if isinstance(solenoid,hwio.BooleanOutput):
            self.solenoid = solenoid
        else:
            raise ValueError('%s is not an output channel' % solenoid)

    def check(self):
        """reads the status of solenoid & IR beam, then throws an error if they don't match

        Returns
        -------
        bool
            True if the hopper is up.

        Raises
        ------
        HopperActiveError
            The Hopper is up and it shouldn't be. (The IR beam is tripped, but the solenoid is not active.)
        HopperInactiveError
            The Hopper is down and it shouldn't be. (The IR beam is not tripped, but the solenoid is active.)

        """
        IR_status = self.IR.read()
        solenoid_status = self.solenoid.read()
        if IR_status != solenoid_status:
            if IR_status:
                raise HopperActiveError
            elif solenoid_status:
                raise HopperInactiveError
            else:
                raise ComponentError("the IR & solenoid don't match: IR:%s,solenoid:%s" % (IR_status,solenoid_status))
        else:
            return IR_status

    def up(self):
        """Raises the hopper up.

        Returns
        -------
        bool
            True if the hopper comes up.

        Raises
        ------
        HopperWontComeUpError
            The Hopper did not raise.
        """

        self.solenoid.write(True)
        time_up = self.IR.poll(timeout=self.max_lag)

        if time_up is None: # poll timed out
            self.solenoid.write(False)
            raise HopperWontComeUpError
        else:
            return time_up

    def down(self):
        """Lowers the hopper.

        Returns
        -------
        bool
            True if the hopper drops.

        Raises
        ------
        HopperWontDropError
            The Hopper did not drop.
        """
        self.solenoid.write(False)
        time_down = datetime.datetime.now()
        utils.wait(self.max_lag)
        try:
            self.check()
        except HopperActiveError as e:
            raise HopperWontDropError(e)
        return time_down

    def feed(self,dur=2.0,error_check=True):
        """Performs a feed

        Parameters
        ---------
        dur : float, optional
            duration of feed in seconds

        Returns
        -------
        (datetime, float)
            Timestamp of the feed and the feed duration


        Raises
        ------
        HopperAlreadyUpError
            The Hopper was already up at the beginning of the feed.
        HopperWontComeUpError
            The Hopper did not raise for the feed.
        HopperWontDropError
            The Hopper did not drop fater the feed.

        """
        assert self.max_lag < dur, "max_lag (%ss) must be shorter than duration (%ss)" % (self.max_lag,dur)
        try:
            self.check()
        except HopperActiveError as e:
            self.solenoid.write(False)
            raise HopperAlreadyUpError(e)
        feed_time = self.up()
        utils.wait(dur)
        feed_over = self.down()
        feed_duration = feed_over - feed_time
        return (feed_time,feed_duration)

    def reward(self, value=2.0):
        """wrapper for `feed`, passes *value* into *dur* """
        return self.feed(dur=value)

## Peck Port ##

class PeckPort(BaseComponent):
    """ Class which holds information about peck ports

    Parameters
    ----------
    LED : hwio.BooleanOutput
        output channel to activate the LED in the peck port
    IR : hwio.BooleanInput
        input channel for the IR beam to check for a peck

    Attributes
    ----------
    LED : hwio.BooleanOutput
        output channel to activate the LED in the peck port
    IR : hwio.BooleanInput
        input channel for the IR beam to check for a peck

    """
    def __init__(self,IR,LED,*args,**kwargs):
        super(PeckPort, self).__init__(*args,**kwargs)
        if isinstance(IR,hwio.BooleanInput):
            self.IR = IR
        else:
            raise ValueError('%s is not an input channel' % IR)
        if isinstance(LED,hwio.BooleanOutput):
            self.LED = LED
        else:
            raise ValueError('%s is not an output channel' % LED)

    def status(self):
        """reads the status of the IR beam

        Returns
        -------
        bool
            True if beam is broken
        """
        return self.IR.read()

    def off(self):
        """ Turns the LED off

        Returns
        -------
        bool
            True if successful
        """
        self.LED.write(False)
        return True

    def on(self):
        """Turns the LED on

        Returns
        -------
        bool
            True if successful
        """
        self.LED.write(True)
        return True

    def flash(self,dur=1.0,isi=0.1):
        """Flashes the LED on and off with *isi* seconds high and low for *dur* seconds, then revert LED to prior state.

        Parameters
        ----------
        dur : float, optional
            Duration of the light flash in seconds.
        isi : float,optional
            Time interval between toggles. (0.5 * period)

        Returns
        -------
        (datetime, float)
            Timestamp of the flash and the flash duration
        """
        LED_state = self.LED.read()
        flash_time = datetime.datetime.now()
        flash_duration = datetime.datetime.now() - flash_time
        while flash_duration < datetime.timedelta(seconds=dur):
            self.LED.toggle()
            utils.wait(isi)
            flash_duration = datetime.datetime.now() - flash_time
        self.LED.write(LED_state)
        return (flash_time,flash_duration)

    def poll(self,timeout=None):
        """ Polls the peck port until there is a peck

        Returns
        -------
        datetime
            Timestamp of the IR beam being broken.
        """
        return self.IR.poll(timeout=timeout)

## House Light ##
class HouseLight(BaseComponent):
    """ Class which holds information about the house light

    Keywords
    --------
    light : hwio.BooleanOutput
        output channel to turn the light on and off

    Methods:
    on() --
    off() --
    timeout(dur) -- turns off the house light for 'dur' seconds (default=10.0)
    punish() -- calls timeout() for 'value' as 'dur'

    """
    def __init__(self,light,*args,**kwargs):
        super(HouseLight, self).__init__(*args,**kwargs)
        if isinstance(light,hwio.BooleanOutput):
            self.light = light
        else:
            raise ValueError('%s is not an output channel' % light)

    def off(self):
        """Turns the house light off.

        Returns
        -------
        bool
            True if successful.

        """
        self.light.write(False)
        return True

    def on(self):
        """Turns the house light on.

        Returns
        -------
        bool
            True if successful.
        """
        self.light.write(True)
        return True

    def timeout(self,dur=10.0):
        """Turn off the light for *dur* seconds

        Keywords
        -------
        dur : float, optional
            The amount of time (in seconds) to turn off the light.

        Returns
        -------
        (datetime, float)
            Timestamp of the timeout and the timeout duration

        """
        timeout_time = datetime.datetime.now()
        self.light.write(False)
        utils.wait(dur)
        timeout_duration = datetime.datetime.now() - timeout_time
        self.light.write(True)
        return (timeout_time,timeout_duration)

    def punish(self,value=10.0):
        """Calls `timeout(dur)` with *value* as *dur* """
        return self.timeout(dur=value)


## Cue Light ##

class RGBLight(BaseComponent):
    """ Class which holds information about an RGB cue light

    Keywords
    --------
    red : hwio.BooleanOutput
        output channel for the red LED
    green : hwio.BooleanOutput
        output channel for the green LED
    blue : hwio.BooleanOutput
        output channel for the blue LED

    """
    def __init__(self,red,green,blue,*args,**kwargs):
        super(RGBLight, self).__init__(*args,**kwargs)
        if isinstance(red,hwio.BooleanOutput):
            self._red = red
        else:
            raise ValueError('%s is not an output channel' % red)
        if isinstance(green,hwio.BooleanOutput):
            self._green = green
        else:
            raise ValueError('%s is not an output channel' % green)
        if isinstance(blue,hwio.BooleanOutput):
            self._blue = blue
        else:
            raise ValueError('%s is not an output channel' % blue)

    def red(self):
        """Turns the cue light to red

        Returns
        -------
        bool
            `True` if successful.
        """
        self._green.write(False)
        self._blue.write(False)
        return self._red.write(True)
    def green(self):
        """Turns the cue light to green

        Returns
        -------
        bool
            `True` if successful.
        """
        self._red.write(False)
        self._blue.write(False)
        return self._green.write(True)
    def blue(self):
        """Turns the cue light to blue

        Returns
        -------
        bool
            `True` if successful.
        """
        self._red.write(False)
        self._green.write(False)
        return self._blue.write(True)
    def off(self):
        """Turns the cue light off

        Returns
        -------
        bool
            `True` if successful.
        """
        self._red.write(False)
        self._green.write(False)
        self._blue.write(False)
        return True


# ## Perch ##

# class Perch(BaseComponent):
#     """Class which holds information about a perch

#     Has parts:
#     - IR Beam (input)
#     - speaker
#     """
#     def __init__(self,*args,**kwargs):
#         super(Perch, self).__init__(*args,**kwargs)<|MERGE_RESOLUTION|>--- conflicted
+++ resolved
@@ -39,11 +39,7 @@
         output channel to activate the solenoid & raise the hopper
     IR : :class:`hwio.BooleanInput`
        input channel for the IR beam to check if the hopper is up
-<<<<<<< HEAD
-    max_lag : float, optional 
-=======
-    lag : float, optional
->>>>>>> 6abd5a99
+    max_lag : float, optional
         time in seconds to wait before checking to make sure the hopper is up (default=0.3)
 
     Attributes
@@ -52,11 +48,7 @@
         output channel to activate the solenoid & raise the hopper
     IR : hwio.BooleanInput
        input channel for the IR beam to check if the hopper is up
-<<<<<<< HEAD
-    max_lag : float 
-=======
-    lag : float
->>>>>>> 6abd5a99
+    max_lag : float
         time in seconds to wait before checking to make sure the hopper is up
 
     """
